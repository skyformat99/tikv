--- conflicted
+++ resolved
@@ -1526,11 +1526,7 @@
 
     fn exec_read(&mut self, req: &RaftCmdRequest) -> Result<RaftCmdResponse> {
         try!(check_epoch(self.region(), req));
-<<<<<<< HEAD
-        let snap = Snapshot::new(self.kv_engine.clone());
-=======
         let mut snap = None;
->>>>>>> efc132af
         let requests = req.get_requests();
         let mut responses = Vec::with_capacity(requests.len());
 
@@ -1539,7 +1535,7 @@
             let mut resp = match cmd_type {
                 CmdType::Get => {
                     if snap.is_none() {
-                        snap = Some(Snapshot::new(self.engine.clone()));
+                        snap = Some(Snapshot::new(self.kv_engine.clone()));
                     }
                     try!(apply::do_get(&self.tag, self.region(), snap.as_ref().unwrap(), req))
                 }
